// TypeScript
import axios from "axios";
import { Seat } from "../model/Seat";
import config from '../config';

import organizationMockedResponse_seats from '../assets/organization_response_sample_seats.json';
import enterpriseMockedResponse_seats from '../assets/enterprise_response_sample_seats.json';

export const getSeatsApi = async (): Promise<Seat[]> => {
  const perPage = 50;
  let page = 1;
  let seatUrl = `https://api.github.com/`;
  let seatsData: Seat[] = [];

  let response;
<<<<<<< HEAD
  if (config.scope.type !== "organization") {
    // when the scope is not organization, return seatsData,by default it will return empty array
    return seatsData;
  }
  else {
    if (config.mockedData) {
      response = organizationMockedResponse_seats;
      seatsData = seatsData.concat(response.seats.map((item: any) => new Seat(item)));
    }
    else {
      // Fetch the first page to get the total number of seats
      response = await axios.get(`${config.github.apiUrl}/copilot/billing/seats`, {
=======
  

  if (process.env.VUE_APP_MOCKED_DATA === "true") {
    console.log("Using mock data. Check VUE_APP_MOCKED_DATA variable.");
      if (process.env.VUE_APP_SCOPE === "organization") {
        response = organizationMockedResponse_seats;
      } 
      else if (process.env.VUE_APP_SCOPE === "enterprise") {
        response = enterpriseMockedResponse_seats;
      }
      else {
        throw new Error(`Invalid VUE_APP_SCOPE value: ${process.env.VUE_APP_SCOPE}. Expected "organization" or "enterprise".`);
      }
      seatsData = seatsData.concat(response.seats.map((item: any) => new Seat(item)));
      return seatsData;
  }
  else {
    // if VUE_APP_GITHUB_TOKEN is not set, throw an error
    if (!process.env.VUE_APP_GITHUB_TOKEN) {
      throw new Error("VUE_APP_GITHUB_TOKEN environment variable is not set.");
      return seatsData;
    }
    else if (process.env.VUE_APP_SCOPE === "organization") {
      seatUrl=seatUrl+`orgs/${process.env.VUE_APP_GITHUB_ORG}/copilot/billing/seats`;
    }
    else if (process.env.VUE_APP_SCOPE === "enterprise") {
      seatUrl=seatUrl+`enterprises/${process.env.VUE_APP_GITHUB_ENT}/copilot/billing/seats`;
    }
    else {
      throw new Error(`Invalid VUE_APP_SCOPE value: ${process.env.VUE_APP_SCOPE}. Expected "organization" or "enterprise".`);
      return seatsData;
    }

    // Fetch the first page to get the total number of seats
    response = await axios.get(seatUrl, {
      headers: {
        Accept: "application/vnd.github+json",
        Authorization: `Bearer ${process.env.VUE_APP_GITHUB_TOKEN}`,
        "X-GitHub-Api-Version": "2022-11-28",
      },
      params: {
        per_page: perPage,
        page: page
      }
    });

    seatsData = seatsData.concat(response.data.seats.map((item: any) => new Seat(item)));
    // Calculate the total pages
    const totalSeats = response.data.total_seats;
    const totalPages = Math.ceil(totalSeats / perPage);

    // Fetch the remaining pages
    for (page = 2; page <= totalPages; page++) {
      response = await axios.get(seatUrl, {
>>>>>>> 720713f5
        headers: {
          Accept: "application/vnd.github+json",
          Authorization: `Bearer ${config.github.token}`,
          "X-GitHub-Api-Version": "2022-11-28",
        },
        params: {
          per_page: perPage,
          page: page
        }
      });
      seatsData = seatsData.concat(response.data.seats.map((item: any) => new Seat(item)));
<<<<<<< HEAD
      // Calculate the total pages
      const totalSeats = response.data.total_seats;
      const totalPages = Math.ceil(totalSeats / perPage);

      // Fetch the remaining pages
      for (page = 2; page <= totalPages; page++) {
        response = await axios.get(`${config.github.apiUrl}/copilot/billing/seats`, {
          headers: {
            Accept: "application/vnd.github+json",
            Authorization: `Bearer ${config.github.token}`,
            "X-GitHub-Api-Version": "2022-11-28",
          },
          params: {
            per_page: perPage,
            page: page
          }
        });

        seatsData = seatsData.concat(response.data.seats.map((item: any) => new Seat(item)));
      }
    }
    return seatsData;
  }
}
=======
    }
    return seatsData;
    } 
  }
>>>>>>> 720713f5
<|MERGE_RESOLUTION|>--- conflicted
+++ resolved
@@ -9,11 +9,10 @@
 export const getSeatsApi = async (): Promise<Seat[]> => {
   const perPage = 50;
   let page = 1;
-  let seatUrl = `https://api.github.com/`;
   let seatsData: Seat[] = [];
 
   let response;
-<<<<<<< HEAD
+  
   if (config.scope.type !== "organization") {
     // when the scope is not organization, return seatsData,by default it will return empty array
     return seatsData;
@@ -26,62 +25,6 @@
     else {
       // Fetch the first page to get the total number of seats
       response = await axios.get(`${config.github.apiUrl}/copilot/billing/seats`, {
-=======
-  
-
-  if (process.env.VUE_APP_MOCKED_DATA === "true") {
-    console.log("Using mock data. Check VUE_APP_MOCKED_DATA variable.");
-      if (process.env.VUE_APP_SCOPE === "organization") {
-        response = organizationMockedResponse_seats;
-      } 
-      else if (process.env.VUE_APP_SCOPE === "enterprise") {
-        response = enterpriseMockedResponse_seats;
-      }
-      else {
-        throw new Error(`Invalid VUE_APP_SCOPE value: ${process.env.VUE_APP_SCOPE}. Expected "organization" or "enterprise".`);
-      }
-      seatsData = seatsData.concat(response.seats.map((item: any) => new Seat(item)));
-      return seatsData;
-  }
-  else {
-    // if VUE_APP_GITHUB_TOKEN is not set, throw an error
-    if (!process.env.VUE_APP_GITHUB_TOKEN) {
-      throw new Error("VUE_APP_GITHUB_TOKEN environment variable is not set.");
-      return seatsData;
-    }
-    else if (process.env.VUE_APP_SCOPE === "organization") {
-      seatUrl=seatUrl+`orgs/${process.env.VUE_APP_GITHUB_ORG}/copilot/billing/seats`;
-    }
-    else if (process.env.VUE_APP_SCOPE === "enterprise") {
-      seatUrl=seatUrl+`enterprises/${process.env.VUE_APP_GITHUB_ENT}/copilot/billing/seats`;
-    }
-    else {
-      throw new Error(`Invalid VUE_APP_SCOPE value: ${process.env.VUE_APP_SCOPE}. Expected "organization" or "enterprise".`);
-      return seatsData;
-    }
-
-    // Fetch the first page to get the total number of seats
-    response = await axios.get(seatUrl, {
-      headers: {
-        Accept: "application/vnd.github+json",
-        Authorization: `Bearer ${process.env.VUE_APP_GITHUB_TOKEN}`,
-        "X-GitHub-Api-Version": "2022-11-28",
-      },
-      params: {
-        per_page: perPage,
-        page: page
-      }
-    });
-
-    seatsData = seatsData.concat(response.data.seats.map((item: any) => new Seat(item)));
-    // Calculate the total pages
-    const totalSeats = response.data.total_seats;
-    const totalPages = Math.ceil(totalSeats / perPage);
-
-    // Fetch the remaining pages
-    for (page = 2; page <= totalPages; page++) {
-      response = await axios.get(seatUrl, {
->>>>>>> 720713f5
         headers: {
           Accept: "application/vnd.github+json",
           Authorization: `Bearer ${config.github.token}`,
@@ -92,8 +35,9 @@
           page: page
         }
       });
+      
       seatsData = seatsData.concat(response.data.seats.map((item: any) => new Seat(item)));
-<<<<<<< HEAD
+
       // Calculate the total pages
       const totalSeats = response.data.total_seats;
       const totalPages = Math.ceil(totalSeats / perPage);
@@ -117,10 +61,4 @@
     }
     return seatsData;
   }
-}
-=======
-    }
-    return seatsData;
-    } 
-  }
->>>>>>> 720713f5
+}