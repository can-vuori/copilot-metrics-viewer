--- conflicted
+++ resolved
@@ -13,14 +13,12 @@
 };
 
 export const getSeatsApi = async (): Promise<Seat[]> => {
-  const perPage = 50;
+  const perPage = 100;
   let page = 1;
   const seatUrl = `${config.github.apiUrl}/copilot/billing/seats`;
   let seatsData: Seat[] = [];
 
   let response;
-<<<<<<< HEAD
-
 
   if (config.mockedData) {
     console.log("Using mock data. Check VUE_APP_MOCKED_DATA variable.");
@@ -33,51 +31,21 @@
     // Fetch the first page to get the total number of seats
     response = await axios.get(seatUrl, {
       headers,
-=======
- 
-  if (config.mockedData) {
-    response = config.scope.type === "organization" ? organizationMockedResponse_seats: enterpriseMockedResponse_seats;
-    seatsData = seatsData.concat(response.seats.map((item: any) => new Seat(item)));
-  }
-  else {
-    // Fetch the first page to get the total number of seats
-    response = await axios.get(`${config.github.apiUrl}/copilot/billing/seats`, {
-      headers: {
-        Accept: "application/vnd.github+json",
-        Authorization: `Bearer ${config.github.token}`,
-        "X-GitHub-Api-Version": "2022-11-28",
-      },
->>>>>>> 6c0aad74
       params: {
         per_page: perPage,
         page: page
       }
     });
-<<<<<<< HEAD
 
     seatsData = seatsData.concat(response.data.seats.map((item: any) => new Seat(item)));
-=======
-    
-    seatsData = seatsData.concat(response.data.seats.map((item: any) => new Seat(item)));
-
->>>>>>> 6c0aad74
     // Calculate the total pages
     const totalSeats = response.data.total_seats;
     const totalPages = Math.ceil(totalSeats / perPage);
 
     // Fetch the remaining pages
     for (page = 2; page <= totalPages; page++) {
-<<<<<<< HEAD
       response = await axios.get(seatUrl, {
         headers,
-=======
-      response = await axios.get(`${config.github.apiUrl}/copilot/billing/seats`, {
-        headers: {
-          Accept: "application/vnd.github+json",
-          Authorization: `Bearer ${config.github.token}`,
-          "X-GitHub-Api-Version": "2022-11-28",
-        },
->>>>>>> 6c0aad74
         params: {
           per_page: perPage,
           page: page
