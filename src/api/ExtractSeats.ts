// TypeScript
import axios from "axios";
import { Seat } from "../model/Seat";
import config from '../config';

import organizationMockedResponse_seats from '../assets/organization_response_sample_seats.json';
import enterpriseMockedResponse_seats from '../assets/enterprise_response_sample_seats.json';

export const getSeatsApi = async (): Promise<Seat[]> => {
  const perPage = 50;
  let page = 1;
  let seatsData: Seat[] = [];

  let response;
  if (config.scope.type !== "organization") {
    // when the scope is not organization, return seatsData,by default it will return empty array
    return seatsData;
  }
  else {
    if (config.mockedData) {
      response = organizationMockedResponse_seats;
      seatsData = seatsData.concat(response.seats.map((item: any) => new Seat(item)));
<<<<<<< HEAD
    } 
    else if (process.env.VUE_APP_MOCKED_DATA === "false") {
    // Fetch the first page to get the total number of seats
      response = await axios.get(`/api/github/orgs/${process.env.VUE_APP_GITHUB_ORG}/copilot/billing/seats`, {
        headers: {
          Accept: "application/vnd.github+json",
=======
    }
    else {
      // Fetch the first page to get the total number of seats
      response = await axios.get(`${config.github.apiUrl}/copilot/billing/seats`, {
        headers: {
          Accept: "application/vnd.github+json",
          Authorization: `Bearer ${config.github.token}`,
>>>>>>> 0be8402e
          "X-GitHub-Api-Version": "2022-11-28",
        },
        params: {
          per_page: perPage,
          page: page
        }
      });

      seatsData = seatsData.concat(response.data.seats.map((item: any) => new Seat(item)));
      // Calculate the total pages
      const totalSeats = response.data.total_seats;
      const totalPages = Math.ceil(totalSeats / perPage);

      // Fetch the remaining pages
      for (page = 2; page <= totalPages; page++) {
<<<<<<< HEAD
        response = await axios.get(`/api/github/orgs/${process.env.VUE_APP_GITHUB_ORG}/copilot/billing/seats`, {
          headers: {
            Accept: "application/vnd.github+json",
=======
        response = await axios.get(`${config.github.apiUrl}/copilot/billing/seats`, {
          headers: {
            Accept: "application/vnd.github+json",
            Authorization: `Bearer ${config.github.token}`,
>>>>>>> 0be8402e
            "X-GitHub-Api-Version": "2022-11-28",
          },
          params: {
            per_page: perPage,
            page: page
          }
        });

        seatsData = seatsData.concat(response.data.seats.map((item: any) => new Seat(item)));
      }
    }
    return seatsData;
  }
}<|MERGE_RESOLUTION|>--- conflicted
+++ resolved
@@ -20,22 +20,12 @@
     if (config.mockedData) {
       response = organizationMockedResponse_seats;
       seatsData = seatsData.concat(response.seats.map((item: any) => new Seat(item)));
-<<<<<<< HEAD
     } 
-    else if (process.env.VUE_APP_MOCKED_DATA === "false") {
+    else {
     // Fetch the first page to get the total number of seats
-      response = await axios.get(`/api/github/orgs/${process.env.VUE_APP_GITHUB_ORG}/copilot/billing/seats`, {
-        headers: {
-          Accept: "application/vnd.github+json",
-=======
-    }
-    else {
-      // Fetch the first page to get the total number of seats
       response = await axios.get(`${config.github.apiUrl}/copilot/billing/seats`, {
         headers: {
           Accept: "application/vnd.github+json",
-          Authorization: `Bearer ${config.github.token}`,
->>>>>>> 0be8402e
           "X-GitHub-Api-Version": "2022-11-28",
         },
         params: {
@@ -51,16 +41,9 @@
 
       // Fetch the remaining pages
       for (page = 2; page <= totalPages; page++) {
-<<<<<<< HEAD
-        response = await axios.get(`/api/github/orgs/${process.env.VUE_APP_GITHUB_ORG}/copilot/billing/seats`, {
-          headers: {
-            Accept: "application/vnd.github+json",
-=======
         response = await axios.get(`${config.github.apiUrl}/copilot/billing/seats`, {
           headers: {
             Accept: "application/vnd.github+json",
-            Authorization: `Bearer ${config.github.token}`,
->>>>>>> 0be8402e
             "X-GitHub-Api-Version": "2022-11-28",
           },
           params: {
