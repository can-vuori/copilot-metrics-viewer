<template>
  <v-card>
    <v-toolbar color="indigo" elevation="4">
      <v-btn icon>
        <v-icon>mdi-github</v-icon>
      </v-btn>

      <v-toolbar-title>Copilot Metrics Viewer | {{ capitalizedItemName }} : {{ gitHubOrgName }}</v-toolbar-title>
      <h2 class="error-message"> {{ mockedDataMessage }} </h2>
      <v-spacer></v-spacer>

      <template v-slot:extension>
        <v-tabs v-model="tab" align-tabs="title">
          <v-tab v-for="item in tabItems" :key="item" :value="item">
            {{ item }}
          </v-tab>
        </v-tabs>
      </template>
    </v-toolbar>

    <!-- API Error Message -->
    <div v-if="apiError" class="error-message" v-html="apiError"></div>
    <div v-if="!apiError">
      <div v-if="itemName === 'invalid'" class="error-message">Invalid Scope in .env file. Please check the value of VUE_APP_SCOPE.</div>
      <div v-else>
        <v-progress-linear v-if="!metricsReady" indeterminate color="indigo"></v-progress-linear>
        <v-window v-if="metricsReady" v-model="tab">
          <v-window-item v-for="item in tabItems" :key="item" :value="item">
            <v-card flat>
              <MetricsViewer v-if="item === itemName" :metrics="metrics" />
              <BreakdownComponent v-if="item === 'languages'" :metrics="metrics" :breakdownKey="'language'"/>
              <BreakdownComponent v-if="item === 'editors'" :metrics="metrics" :breakdownKey="'editor'"/>
              <CopilotChatViewer v-if="item === 'copilot chat'" :metrics="metrics" />
              <div v-if="isScopeOrganization">
                <SeatsAnalysisViewer v-if="item === 'seat analysis'" :seats="seats" />
              </div>
              <ApiResponse v-if="item === 'api response'" :metrics="metrics" :seats="seats" />
            </v-card>
          </v-window-item>
        </v-window>
      </div>
    </div>

  </v-card>
</template>

<script lang='ts'>
import { defineComponent, ref } from 'vue'
import { getMetricsApi } from '../api/GitHubApi';
import { getSeatsApi } from '../api/ExtractSeats';
import { Metrics } from '../model/Metrics';
import { Seat } from "../model/Seat";

//Components
import MetricsViewer from './MetricsViewer.vue'
import BreakdownComponent from './BreakdownComponent.vue' 
import CopilotChatViewer from './CopilotChatViewer.vue' 
import SeatsAnalysisViewer from './SeatsAnalysisViewer.vue'
import ApiResponse from './ApiResponse.vue'

export default defineComponent({
  name: 'MainComponent',
  components: {
    MetricsViewer,
    BreakdownComponent,
    CopilotChatViewer,
    SeatsAnalysisViewer,
    ApiResponse
  },
  computed: {
    gitHubOrgName() {
      return process.env.VUE_APP_GITHUB_ORG;
    },
    itemName() {
      if (process.env.VUE_APP_SCOPE === 'enterprise' || process.env.VUE_APP_SCOPE === 'organization') {
        return process.env.VUE_APP_SCOPE;
      } else {
        console.log("invalid");
        return 'invalid';
      }
    },
    capitalizedItemName() {
      return this.itemName.charAt(0).toUpperCase() + this.itemName.slice(1);
    },
<<<<<<< HEAD
    isScopeOrganization() {
      return process.env.VUE_APP_SCOPE === 'organization';
=======
    mockedDataMessage() {
      return process.env.VUE_APP_MOCKED_DATA === 'true' ? 'Using mock data - see README if unintended' : '';
>>>>>>> c5ccd1d5
    }
  },
  data () {
    return {
      tabItems: ['languages', 'editors', 'copilot chat', 'api response'],
      tab: null
    }
  },
  created() {
    if(this.itemName !== 'invalid'){
      this.tabItems.unshift(this.itemName);
    }
    if (process.env.VUE_APP_SCOPE === 'organization') {
      this.tabItems.push('seat analysis');
    }
  },
  setup() {
      const metricsReady = ref(false);
      const metrics = ref<Metrics[]>([]);
      const seatsReady = ref(false); 
      const seats = ref<Seat[]>([]); 
      // API Error Message
      const apiError = ref<string | undefined>(undefined);

      getMetricsApi().then(data => {
        metrics.value = data;

        // Set metricsReady to true after the call completes.
        metricsReady.value = true;
          
      }).catch(error => {
      console.log(error);
      // Check the status code of the error response
      if (error.response && error.response.status) {
        switch (error.response.status) {
          case 401:
            apiError.value = '401 Unauthorized access - check if your token in the .env file is correct.';
            break;
          case 404:
            apiError.value = `404 Not Found - is the organization '${process.env.VUE_APP_GITHUB_ORG}' correct?`;
            break;
          default:
            apiError.value = error.message;
            break;
        }
      } else {
        // Update apiError with the error message
        apiError.value = error.message;
      }
       // Add a new line to the apiError message
       apiError.value += ' <br> If .env file is modified, restart the app for the changes to take effect.';
        
    });
     
    getSeatsApi().then(data => {
        seats.value = data;

        // Set seatsReady to true after the call completes.
        seatsReady.value = true;
          
      }).catch(error => {
      console.log(error);
      // Check the status code of the error response
      if (error.response && error.response.status) {
        switch (error.response.status) {
          case 401:
            apiError.value = '401 Unauthorized access - check if your token in the .env file is correct.';
            break;
          case 404:
            apiError.value = `404 Not Found - is the organization '${process.env.VUE_APP_GITHUB_ORG}' correct?`;
            break;
          default:
            apiError.value = error.message;
            break;
        }
      } else {
        // Update apiError with the error message
        apiError.value = error.message;
      }
       // Add a new line to the apiError message
       apiError.value += ' <br> If .env file is modified, restart the app for the changes to take effect.';
        
    });

    return { metricsReady, metrics, seatsReady,seats,apiError };
    }
})
</script>

<style scoped>
.error-message {
  color: red;
}
</style><|MERGE_RESOLUTION|>--- conflicted
+++ resolved
@@ -82,13 +82,11 @@
     capitalizedItemName() {
       return this.itemName.charAt(0).toUpperCase() + this.itemName.slice(1);
     },
-<<<<<<< HEAD
     isScopeOrganization() {
       return process.env.VUE_APP_SCOPE === 'organization';
-=======
+    },
     mockedDataMessage() {
       return process.env.VUE_APP_MOCKED_DATA === 'true' ? 'Using mock data - see README if unintended' : '';
->>>>>>> c5ccd1d5
     }
   },
   data () {
