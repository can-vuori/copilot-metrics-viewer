--- conflicted
+++ resolved
@@ -31,7 +31,7 @@
               <BreakdownComponent v-if="item === 'languages'" :metrics="metrics" :breakdownKey="'language'"/>
               <BreakdownComponent v-if="item === 'editors'" :metrics="metrics" :breakdownKey="'editor'"/>
               <CopilotChatViewer v-if="item === 'copilot chat'" :metrics="metrics" />
-                <SeatsAnalysisViewer v-if="item === 'seat analysis'" :seats="seats" />
+              <SeatsAnalysisViewer v-if="item === 'seat analysis'" :seats="seats" />
               <ApiResponse v-if="item === 'api response'" :metrics="metrics" :seats="seats" />
             </v-card>
           </v-window-item>
@@ -93,19 +93,7 @@
     }
   },
   created() {
-      this.tabItems.unshift(this.itemName);
-<<<<<<< HEAD
-    if (config.scope.type === 'organization') {
-      // get the last item in the array,which is 'api response' 
-      //and add 'seat analysis' before it
-      let lastItem = this.tabItems.pop();
-      this.tabItems.push('seat analysis');
-      if (lastItem) {
-        this.tabItems.push(lastItem);
-      }
-=======
->>>>>>> 720713f5
-    }
+    this.tabItems.unshift(this.itemName);
   },
   setup() {
       const metricsReady = ref(false);
