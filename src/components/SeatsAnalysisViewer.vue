<template>
    <div class="tiles-container">
        <v-card elevation="4" color="white" variant="elevated" class="mx-auto my-4"
            style="width: 330px; height: 175px;">
            <v-card-item class="d-flex justify-center align-center">
                <div class="tiles-text">
                    <div class="text-overline mb-1" style="visibility: hidden;">filler</div>
                    <div class="text-h6 mb-1">Total Assigned </div>
                    <div class="text-caption">
                        Currently assigned seats
                    </div>
                    <p class="text-h4">{{ totalSeats.length }}</p>
                </div>
            </v-card-item>
        </v-card>

        <v-card elevation="4" color="white" variant="elevated" class="mx-auto my-3"
            style="width: 300px; height: 175px;">
            <v-card-item class="d-flex justify-center align-center">
                <div class="tiles-text">
                    <div class="text-overline mb-1" style="visibility: hidden;">filler</div>
                    <div class="text-h6 mb-1">Assigned But Never Used</div>
                    <div class="text-caption">
                        No show seats
                    </div>
                    <p class="text-h4">{{ noshowSeats }}</p>
                </div>
            </v-card-item>
        </v-card>
        <v-card elevation="4" color="white" variant="elevated" class="mx-auto my-4" style="width: 330px; height: 175px;">
            <v-card-item class="d-flex justify-center align-center">
                <div class="tiles-text">
                    <div class="text-overline mb-1" style="visibility: hidden;">filler</div>
                    <div class="text-h6 mb-1">No Activity in the Last 7 days </div>
                    <div class="text-caption">
                        No use in the last 7 days
                    </div>
                    <p class="text-h4">{{ unusedSeatsInSevenDays }}</p>
                </div>
            </v-card-item>
        </v-card>
        <v-card elevation="4" color="white" variant="elevated" class="mx-auto my-4" style="width: 330px; height: 175px;">
            <v-card-item class="d-flex justify-center align-center">
                <div class="tiles-text">
                    <div class="text-overline mb-1" style="visibility: hidden;">filler</div>
                    <div class="text-h6 mb-1">No Activity in the Last 30 days </div>
                    <div class="text-caption">
                        No use in the last 30 days
                    </div>
                    <p class="text-h4">{{ unusedSeatsInThirtyDays }}</p>
                </div>
            </v-card-item>
        </v-card>
    </div>

    <div>
        <v-main class="p-1" style="min-height: 300px;">
            <v-container style="min-height: 300px;" class="px-4 elevation-2">
                <br>
                <h2>All assigned seats </h2>
                <br>
                <v-data-table :headers="headers" :items="totalSeats" :items-per-page="10" class="elevation-2">
                    <template v-slot:item="{ item, index }">
                        <tr>
                            <td>{{ index + 1 }}</td>
                            <td>{{ item.login }}</td>
                            <td>{{ item.id }}</td>
                            <td>{{ item.team }}</td>
                            <td>{{ item.created_at }}</td>
                            <td>{{ item.last_activity_at }}</td>
                            <td>{{ item.last_activity_editor }}</td>
                        </tr>
                    </template>
                </v-data-table>
            </v-container>
        </v-main>
    </div>
</template>

<script lang="ts">
<<<<<<< HEAD
  import { defineComponent, ref , watchEffect } from 'vue';
  import { Seat } from '../model/Seat';
  import {
=======
import { defineComponent, ref, watchEffect } from 'vue';
import { Seat } from '../model/Seat';
import {
>>>>>>> 692012c7
    Chart as ChartJS,
    ArcElement,
    CategoryScale,
    LinearScale,
    PointElement,
    LineElement,
    BarElement,
    Title,
    Tooltip,
    Legend
} from 'chart.js'

ChartJS.register(
    ArcElement,
    CategoryScale,
    LinearScale,
    BarElement,
    PointElement,
    LineElement,
    Title,
    Tooltip,
    Legend
)

export default defineComponent({
    name: 'SeatsAnalysisViewer',
    props: {
        seats: {
            type: Array as () => Seat[],
            required: true,
            default: () => []
        }
    },
    data() {
        return {
            headers: [
                { title: 'S.No', key: 'serialNumber' },
                { title: 'Login', key: 'login' },
                { title: 'GitHub ID', key: 'id' },
                { title: 'Assigning team', key: 'team' },
                { title: 'Assigned time', key: 'created_at' },
                { title: 'Last Activity At', key: 'last_activity_at' },
                { title: 'Last Activity Editor', key: 'last_activity_editor' },
            ],
        };
    },
    setup(props) {
        let totalSeats = ref<Seat[]>([]);
        const noshowSeats = ref<number>(0);
        const unusedSeatsInSevenDays = ref<number>(0);
        const unusedSeatsInThirtyDays = ref<number>(0);

        let noshowCount = 0;
        let unusedIn7Count = 0;
        let unusedIn30Count = 0;

        watchEffect(() => {
            if (props.seats && Array.isArray(props.seats)) {
                totalSeats.value = props.seats;

                const oneWeekAgo = new Date();
                const thirtyDaysAgo = new Date();
                oneWeekAgo.setDate(oneWeekAgo.getDate() - 7);
                thirtyDaysAgo.setDate(thirtyDaysAgo.getDate() - 30);

                props.seats.forEach(seat => {
                    if (seat.last_activity_at === null) {
                        noshowCount++;
                    } else {
                        const lastActivityDate = new Date(seat.last_activity_at);
                        if (lastActivityDate < oneWeekAgo) {
                            unusedIn7Count++;
                        }
                        if (lastActivityDate < thirtyDaysAgo) {
                            unusedIn30Count++;
                        }
                    }
                });

                // to sort totalSeats by last_activity_at
                totalSeats.value.sort((a, b) => {
                    if (a.last_activity_at === null) {
                        return -1;
                    }
                    if (b.last_activity_at === null) {
                        return 1;
                    }
                    return new Date(a.last_activity_at) > new Date(b.last_activity_at) ? 1 : -1;
                });
            } else {
                throw new Error('Invalid number of seats');
            }

        });

        noshowSeats.value = noshowCount;
        unusedSeatsInSevenDays.value = unusedIn7Count;
        unusedSeatsInThirtyDays.value = unusedIn30Count;

        return {
            totalSeats,
            noshowSeats: noshowSeats,
            unusedSeatsInSevenDays: unusedSeatsInSevenDays,
            unusedSeatsInThirtyDays: unusedSeatsInThirtyDays
        }
    }

});
</script><|MERGE_RESOLUTION|>--- conflicted
+++ resolved
@@ -78,15 +78,9 @@
 </template>
 
 <script lang="ts">
-<<<<<<< HEAD
-  import { defineComponent, ref , watchEffect } from 'vue';
-  import { Seat } from '../model/Seat';
-  import {
-=======
 import { defineComponent, ref, watchEffect } from 'vue';
 import { Seat } from '../model/Seat';
 import {
->>>>>>> 692012c7
     Chart as ChartJS,
     ArcElement,
     CategoryScale,
