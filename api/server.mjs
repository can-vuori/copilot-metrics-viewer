--- conflicted
+++ resolved
@@ -5,12 +5,9 @@
 import { fileURLToPath } from 'url';
 import session from 'express-session';
 import { createProxyMiddleware } from 'http-proxy-middleware';
-<<<<<<< HEAD
 import { readFileSync } from 'fs';
-=======
 import MemoryStoreFactory from 'memorystore';
 import RateLimit from 'express-rate-limit';
->>>>>>> 692012c7
 
 // Construct __dirname equivalent in ES module scope
 const __dirname = path.dirname(fileURLToPath(import.meta.url));
